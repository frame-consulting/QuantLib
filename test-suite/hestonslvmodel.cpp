--- conflicted
+++ resolved
@@ -1969,7 +1969,7 @@
     }
 }
 
-BOOST_AUTO_TEST_CASE(testMonteCarloCalibration, *precondition(if_speed(Slow))) {
+BOOST_AUTO_TEST_CASE(testMonteCarloCalibration, *precondition(if_speed(Fast))) {
     BOOST_TEST_MESSAGE(
         "Testing Monte-Carlo Calibration...");
 
@@ -2508,7 +2508,6 @@
     }
 }
 
-<<<<<<< HEAD
 //BOOST_AUTO_TEST_CASE(testBarrierPricingMixedModelsMonteCarloVsFdmPricing) {
 //    BOOST_TEST_MESSAGE(
 //        "Testing European and Barrier Pricing for Monte-Carlo and FDM "
@@ -2691,219 +2690,4 @@
 
 BOOST_AUTO_TEST_SUITE_END()
 
-BOOST_AUTO_TEST_SUITE_END()
-=======
-void HestonSLVModelTest::testBarrierPricingMixedModelsMonteCarloVsFdmPricing() {
-    BOOST_TEST_MESSAGE(
-        "Testing European and Barrier Pricing for Monte-Carlo and FDM "
-        "Pricing in Heston SLV models with a mixing factor...");
-
-    const Real epsilon = 0.015;
-
-    const DayCounter dc = ActualActual(ActualActual::ISDA);
-    const Date todaysDate(1, Jul, 2021);
-    const Date maturityDate = todaysDate + Period(2, Years);
-    const Time maturity = dc.yearFraction(todaysDate, maturityDate);
-    Settings::instance().evaluationDate() = todaysDate;
-
-    const Real s0 = 100;
-    const Handle<Quote> spot(ext::make_shared<SimpleQuote>(s0));
-    const Rate r = 0.02;
-    const Rate q = 0.01;
-    const Real mixingFactors[] = {1.0, 0.64, 0.3};
-    const std::vector<Date>& requiredDates = std::vector<Date>();
-
-    // Create two slightly different Heston models. The first will be our stochastic
-    // vol model, the second is used to create a similar implied vol surface which 
-    // we fit a local vol model to
-    const Real kappa1 =  2.0;
-    const Real theta1 =  0.12;
-    const Real rho1   =  -0.25;
-    const Real sigma1 =  0.8;
-    const Real v01    =  0.09;
-
-    const Real kappa2 =  1.5;
-    const Real theta2 =  0.11;
-    const Real rho2   =  -0.2;
-    const Real sigma2 =  0.9;
-    const Real v02    =  0.1;
-
-    const Handle<YieldTermStructure> rTS(flatRate(r, dc));
-    const Handle<YieldTermStructure> qTS(flatRate(q, dc));
-
-    const ext::shared_ptr<HestonProcess> hestonProcess
-        = ext::make_shared<HestonProcess>(
-            rTS, qTS, spot, v01, kappa1, theta1, sigma1, rho1);
-
-    const ext::shared_ptr<HestonModel> hestonModelPtr
-        = ext::make_shared<HestonModel>(hestonProcess);
-
-    const ext::shared_ptr<HestonProcess> hestonProcess2
-        = ext::make_shared<HestonProcess>(
-            rTS, qTS, spot, v02, kappa2, theta2, sigma2, rho2);
-
-    const ext::shared_ptr<HestonModel> hestonModelPtr2
-        = ext::make_shared<HestonModel>(hestonProcess2);
-
-    const ext::shared_ptr<LocalVolTermStructure> localVolPtr =
-        getFixedLocalVolFromHeston(hestonModelPtr2,
-            ext::make_shared<TimeGrid>(maturity, 20));
-
-    const Handle<LocalVolTermStructure> localVol = Handle<LocalVolTermStructure>(localVolPtr);
-    localVol->enableExtrapolation();
-    const Handle<HestonModel> hestonModel = Handle<HestonModel>(hestonModelPtr);
-    const Handle<HestonModel> hestonModel2 = Handle<HestonModel>(hestonModelPtr2);
-
-    // Create the options we will price - a vanilla and a barrier
-    const ext::shared_ptr<Exercise> exercise
-        = ext::make_shared<EuropeanExercise>(maturityDate);
-
-    const Real strike = 100;
-    const ext::shared_ptr<StrikedTypePayoff> payoff =
-        ext::make_shared<PlainVanillaPayoff>(Option::Call, strike);
-
-    VanillaOption vanillaOption(payoff, exercise);
-
-    const Real rebate = 0.0;
-    const Real barrier = 110.0;
-    BarrierOption barrierOption(Barrier::UpOut, barrier, rebate, payoff, exercise);
-
-    // hestonModel2 is our simulated local vol model, so its vanilla prices
-    // should match the calibrated SLV model pricers
-    const ext::shared_ptr<PricingEngine> hestonVanillaEngine
-        = ext::make_shared<AnalyticHestonEngine>(hestonModelPtr2);
-    vanillaOption.setPricingEngine(hestonVanillaEngine);
-    const Real localVolPrice = vanillaOption.NPV();
-
-    const ext::shared_ptr<BrownianGeneratorFactory> sobolGeneratorFactory(
-        ext::make_shared<SobolBrownianGeneratorFactory>(SobolBrownianGenerator::Diagonal, 1234UL,
-                                                        SobolRsg::JoeKuoD7));
-
-    for (Real mixingFactor : mixingFactors) {
-
-        // Finite Difference calibration
-        const HestonSLVFokkerPlanckFdmParams logParams = {
-            201, 401, 1000, 30, 2.0, 0, 2,
-            0.1, 1e-4, 10000,
-            1e-5, 1e-5, 0.0000025, 1.0, 0.1, 0.9, 1e-5,
-            FdmHestonGreensFct::Gaussian,
-            FdmSquareRootFwdOp::Log,
-            FdmSchemeDesc::ModifiedCraigSneyd()
-        };
-
-        const ext::shared_ptr<LocalVolTermStructure> leverageFctFDM =
-            HestonSLVFDMModel(
-                localVol, hestonModel, maturityDate, logParams, false, requiredDates,
-                mixingFactor).leverageFunction();
-
-        // Monte-Carlo calibration
-        const Size timeStepsPerYear = 365;
-        const Size nBins = 201;
-        const Size calibrationPaths = 65536;
-
-        const ext::shared_ptr<LocalVolTermStructure> leverageFctMC =
-            HestonSLVMCModel(
-                localVol, hestonModel,
-                sobolGeneratorFactory,
-                maturityDate, timeStepsPerYear, nBins, calibrationPaths, requiredDates,
-                mixingFactor).leverageFunction();
-
-        // Create SLV pricing engines with both leverage functions
-        const ext::shared_ptr<PricingEngine> fdEngineWithMixingFactor
-            = ext::make_shared<FdHestonVanillaEngine>(
-                hestonModelPtr, 100, 100, 50, 0,
-                FdmSchemeDesc::Hundsdorfer(), leverageFctFDM, mixingFactor);
-
-        const ext::shared_ptr<PricingEngine> mcEngineWithMixingFactor
-            = ext::make_shared<FdHestonVanillaEngine>(
-                hestonModelPtr, 100, 100, 50, 0,
-                FdmSchemeDesc::Hundsdorfer(), leverageFctMC, mixingFactor);
-
-        const ext::shared_ptr<PricingEngine> fdBarrierEngineWithMixingFactor
-            = ext::make_shared<FdHestonBarrierEngine>(
-                hestonModelPtr, 100, 100, 50, 0,
-                FdmSchemeDesc::Hundsdorfer(), leverageFctFDM, mixingFactor);
-
-        const ext::shared_ptr<PricingEngine> mcBarrierEngineWithMixingFactor
-            = ext::make_shared<FdHestonBarrierEngine>(
-                hestonModelPtr, 100, 100, 50, 0,
-                FdmSchemeDesc::Hundsdorfer(), leverageFctMC, mixingFactor);
-
-        // Price the vanilla and barrier with both engines
-        vanillaOption.setPricingEngine(fdEngineWithMixingFactor);
-        const Real priceFDM = vanillaOption.NPV();
-
-        vanillaOption.setPricingEngine(mcEngineWithMixingFactor);
-        const Real priceMC = vanillaOption.NPV();
-
-        barrierOption.setPricingEngine(fdBarrierEngineWithMixingFactor);
-        const Real barrierPriceFDM = barrierOption.NPV();
-
-        barrierOption.setPricingEngine(mcBarrierEngineWithMixingFactor);
-        const Real barrierPriceMC = barrierOption.NPV();
-
-        // Check MC and FDM vanilla prices against local vol, and ensure that the barrier
-        // prices from MC and FDM are also consistent
-        if (relativeError(priceFDM, localVolPrice, localVolPrice) > epsilon) {
-            BOOST_ERROR("FDM price does not match with Local Vol"
-                    << "\n Local Vol Price: " << localVolPrice
-                    << "\n FDM Price: " << priceFDM
-                    << "\n Relative Error: " << relativeError(priceFDM, localVolPrice, localVolPrice)
-                    << "\n Allowed Error: " << epsilon
-                    << "\n Mixing Factor: " << mixingFactor);
-        }
-
-        if (relativeError(priceMC, localVolPrice, localVolPrice) > epsilon) {
-            BOOST_ERROR("MC price does not match with Local Vol"
-                    << "\n Local Vol Price: " << localVolPrice
-                    << "\n MC Price: " << priceMC
-                    << "\n Relative Error: " << relativeError(priceMC, localVolPrice, localVolPrice)
-                    << "\n Allowed Error: " << epsilon
-                    << "\n Mixing Factor: " << mixingFactor);
-        }
-
-        if (relativeError(barrierPriceFDM, barrierPriceMC, barrierPriceMC) > epsilon) {
-            BOOST_ERROR("FDM Barrier Price does not match MC Barrier Price"
-                    << "\n FDM Barrier Price: " << barrierPriceFDM
-                    << "\n MC Barrier Price: " << barrierPriceMC
-                    << "\n Relative Error: " << relativeError(barrierPriceFDM, barrierPriceMC, barrierPriceMC)
-                    << "\n Allowed Error: " << epsilon
-                    << "\n Mixing Factor: " << mixingFactor);
-        }
-    }
-}
-
-test_suite* HestonSLVModelTest::suite(SpeedLevel speed) {
-    auto* suite = BOOST_TEST_SUITE("Heston Stochastic Local Volatility tests");
-
-    suite->add(QUANTLIB_TEST_CASE(&HestonSLVModelTest::testBlackScholesFokkerPlanckFwdEquation));
-    suite->add(QUANTLIB_TEST_CASE(&HestonSLVModelTest::testSquareRootZeroFlowBC));
-    suite->add(QUANTLIB_TEST_CASE(&HestonSLVModelTest::testTransformedZeroFlowBC));
-    suite->add(QUANTLIB_TEST_CASE(&HestonSLVModelTest::testSquareRootEvolveWithStationaryDensity));
-    suite->add(QUANTLIB_TEST_CASE(&HestonSLVModelTest::testSquareRootLogEvolveWithStationaryDensity));
-    suite->add(QUANTLIB_TEST_CASE(&HestonSLVModelTest::testSquareRootFokkerPlanckFwdEquation));
-    suite->add(QUANTLIB_TEST_CASE(&HestonSLVModelTest::testBarrierPricingViaHestonLocalVol));
-    suite->add(QUANTLIB_TEST_CASE(&HestonSLVModelTest::testLocalVolsvSLVPropDensity));
-    suite->add(QUANTLIB_TEST_CASE(&HestonSLVModelTest::testDiffusionAndDriftSlvProcess));
-
-    if (speed <= Fast) {
-        suite->add(QUANTLIB_TEST_CASE(&HestonSLVModelTest::testHestonFokkerPlanckFwdEquationLogLVLeverage));
-        suite->add(QUANTLIB_TEST_CASE(&HestonSLVModelTest::testMonteCarloVsFdmPricing));
-        suite->add(QUANTLIB_TEST_CASE(&HestonSLVModelTest::testBlackScholesFokkerPlanckFwdEquationLocalVol));
-        suite->add(QUANTLIB_TEST_CASE(&HestonSLVModelTest::testMonteCarloCalibration));
-    }
-
-    if (speed == Slow) {
-        suite->add(QUANTLIB_TEST_CASE(&HestonSLVModelTest::testHestonFokkerPlanckFwdEquation));
-        suite->add(QUANTLIB_TEST_CASE(&HestonSLVModelTest::testMoustacheGraph));
-    }
-
-//    these tests take very long
-//    suite->add(QUANTLIB_TEST_CASE(&HestonSLVModelTest::testForwardSkewSLV));
-//    suite->add(QUANTLIB_TEST_CASE(&HestonSLVModelTest::testFDMCalibration));
-//    suite->add(QUANTLIB_TEST_CASE(&HestonSLVModelTest::testBarrierPricingMixedModels));
-//    suite->add(QUANTLIB_TEST_CASE(&HestonSLVModelTest::testBarrierPricingMixedModelsMonteCarloVsFdmPricing)); // ~250s
-
-    return suite;
-}
->>>>>>> 2e39334c
+BOOST_AUTO_TEST_SUITE_END()