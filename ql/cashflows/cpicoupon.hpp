--- conflicted
+++ resolved
@@ -32,36 +32,6 @@
 
 
 namespace QuantLib {
-
-<<<<<<< HEAD
-    struct CPI {
-        //! when you observe an index, how do you interpolate between fixings?
-        enum InterpolationType {
-            AsIndex, //!< same interpolation as index
-            Flat,    //!< flat from previous fixing
-            Linear   //!< linearly between bracketing fixings
-        };
-    };
-
-    namespace detail {
-        namespace CPI {
-            // Returns either CPI::Flat or CPI::Linear depending on the combination of index and
-            // CPI::InterpolationType.
-            QuantLib::CPI::InterpolationType effectiveInterpolationType(
-                const ext::shared_ptr<ZeroInflationIndex>& index,
-                const QuantLib::CPI::InterpolationType& type = QuantLib::CPI::AsIndex);
-
-
-            // checks whether the combination of index and CPI::InterpolationType results
-            // effectively in CPI::Linear
-            bool
-            isInterpolated(const ext::shared_ptr<ZeroInflationIndex>& index,
-                           const QuantLib::CPI::InterpolationType& type = QuantLib::CPI::AsIndex);
-        }
-    }
-
-=======
->>>>>>> 10711e33
 
     class CPICouponPricer;
 
@@ -246,12 +216,6 @@
 
     // inline definitions
 
-    inline bool detail::CPI::isInterpolated(const ext::shared_ptr<ZeroInflationIndex>& index,
-                                            const QuantLib::CPI::InterpolationType& type) {
-        return detail::CPI::effectiveInterpolationType(index, type) == QuantLib::CPI::Linear;
-    }
-
-
     inline Real CPICoupon::fixedRate() const { return fixedRate_; }
 
     inline Real CPICoupon::spread() const { return spread_; }
